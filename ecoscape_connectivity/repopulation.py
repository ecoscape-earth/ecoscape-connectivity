# Standard imports
import numpy as np
import torch
from torch import nn
from contextlib import nullcontext

# Our imports
from scgt import GeoTiff, Tile
from .util import dict_translate


class StochasticRepopulateFast(nn.Module):
    """
    Important: THIS is the function to use in the repopulation experiments.
    This module models the repopulation of the habitat from a chosen percentage
    of the seed places.  The terrain and habitat are parameters, and the input is a
    similarly sized 0-1 (float) tensor of seed points."""

    def __init__(self, habitat, terrain, num_spreads=100, spread_size=1, min_transmission=0.9,
                 randomize_source=True, randomize_dest=False):
        """
        :param habitat: torch tensor (2-dim) representing the habitat.
        :param terrain: torch tensor (2-dim) representing the terrain.
        :param num_spreads: number of bird spreads to use
        :param spread_size: by how much (in pixels) birds spread
        :param min_transmission: min value used in randomizations.
        :param randomize_source: whether to randomize the source of the spread.
        :param randomize_dest: whether to randomize the destination of the spread.
        """
        super().__init__()
        self.habitat = habitat
        self.goodness = torch.nn.Parameter(torch.max(habitat, terrain), requires_grad=True)
        self.h, self.w = habitat.shape
        self.num_spreads = num_spreads
        self.spread_size = spread_size
        # Defines spread operator.
        self.min_transmission = min_transmission
        self.randomize_source = randomize_source
        self.randomize_dest = randomize_dest
        self.kernel_size = 1 + 2 * spread_size
        self.spreader = torch.nn.MaxPool2d(self.kernel_size, stride=1, padding=spread_size)


    def forward(self, seed):
        """
        seed: a 0-1 (float) tensor of seed points.
        """
        # First, we multiply the seed by the habitat, to confine the seeds to
        # where birds can live.
        x = seed * self.habitat
        if x.ndim < 3:
            # We put it into shape (1, w, h) because the pooling operator expects this.
            x = torch.unsqueeze(x, dim=0)
        # Now we must propagate n times.
        for i in range(self.num_spreads):
            # First, we randomly suppress some bird origin locations.
            xx = x
            if self.randomize_source:
                x = x * (self.min_transmission + (1. - self.min_transmission) * torch.rand_like(x))
            # Then, we propagate.
            x = self.spreader(x) * self.goodness
            # We randomize the destinations too.
            if self.randomize_dest:
                x *= (self.min_transmission + (1. - self.min_transmission) * torch.rand_like(x))
            # And finally we combine the results.
            x = torch.max(x, xx)
        x *= self.habitat
        if seed.ndim < 3:
            x = torch.squeeze(x, dim=0)
        return x

    def get_grad(self):
        return self.goodness.grad * self.goodness


###############################################################################
# Analyze geotiff and tile.

def analyze_tile_torch(
        device=None,
        analysis_class=StochasticRepopulateFast,
        seed_density=4.0, produce_gradient=False,
        batch_size=1, total_spreads=100, num_simulations=100,
        hop_length=1):
    """This is the function that performs the analysis on a single tile.
    The input and output to this function are in cpu, but the computation occurs in
    the specified device.
    hop_length: length in pixels of a bird hop.
    total_spreads: total number of spreads used.
    seed_density: Consider a square of edge 2 * hop_length * total_spreads.
        In that square, there will be seed_density seeds on average.
    str device: the device to be used, either cpu or cuda.
    analysis_class: class to be used for the analysis.  The signature is somewhat constrained
        (see code) but keeping it as a parameter enables at least a modicum of flexibility.
    produce_gradient: boolean, whether to produce a gradient as result or not.
    int batch_size: batch size for GPU calculations.
    int num_simulations: how many simulations to run.  Must be multiple of batch_size.
    """

    device = device or ('cuda' if torch.cuda.is_available() else 'cpu')

    # Computes the seed probability
    seed_probability =  seed_density / ((2 * hop_length * total_spreads) ** 2)

    def f(habitat, terrain):
        _, w, h = habitat.shape
        # We may need to do multiple spreads if the batch size is smaller than the total spreads.
        assert num_simulations % batch_size == 0, "Simulations not multiples of batch"
        num_batches = num_simulations // batch_size
        tot_grad = torch.zeros((1, w, h), dtype=torch.float, device=device)
        tot_pop = torch.zeros((1, w, h), dtype=torch.float, device=device)
        hab = torch.tensor(habitat.astype(float), requires_grad=False, dtype=torch.float, device = device).view(w, h)
        ter = torch.tensor(terrain.astype(float), requires_grad=False, dtype=torch.float, device = device).view(w, h)
        repopulator = analysis_class(hab, ter, num_spreads=total_spreads, spread_size=hop_length).to(device)
        for i in range(num_batches):
            # Creates the seeds.
            seeds = torch.rand((batch_size, w, h), device=device) < seed_probability
            # And passes them through the repopulation.
            pop = repopulator(seeds)
            # We need to take the mean over each batch.  This will tell us what is the
            # average repopulation.
            tot_pop += torch.mean(pop, 0)
            # This is the sum across all batches.  So, the gradient will be for the total
            # of the batch. This is why the gradient will need to be divided by the number
            # of simulations.
            if produce_gradient:
                q = torch.sum(pop)
                q.backward()
                tot_grad += repopulator.get_grad()
        # Normalizes by number of batches.
        avg_pop, avg_grad = tot_pop / num_batches, tot_grad / num_simulations
        return avg_pop.to("cpu"), avg_grad.to("cpu")
    if not produce_gradient:
        # We remove all memory/time requirements due to gradient computation.
        f = torch.no_grad()(f)
    return f



def analyze_geotiffs(habitat_fn, terrain_fn,
                     terr_to_transmission,
                     analysis_fn=None,
                     single_tile=False,
                     hab_tile=None, ter_tile=None,
                     block_size=128,
                     border_size=64,
                     generate_gradient=True,
                     interesting_tiles=None,
                     display_tiles=False,
                     disp_fn=None,
                     minimum_habitat=1e-4,
                     output_repop_fn=None,
                     output_grad_fn=None,
                     report_progress=False):
    '''
    Reads a geotiff (or better, a pair of habitat and terrain geotiffs),
    iterating over the tiles, analyzing it with a specified analysis function,
    and then writing the results back.

    str habitat_fn: filename of habitat geotiff
    str terrain_fn: filename of terrain geotiff
    dict terr_to_transmission: terrain to transmission mapping dictionary
    analysis_fn: function used for analysis.
    disp_fn: function used to display a tile for debugging purposes.
    Tile hab_tile, Tile ter_tile: If provided, runs on this particular tile, and
        disregards the other parameters.
    bool single_tile: if true, reads the entire geotiff as a single tile (no iteration).
    int block_size: dimensions of tile
    int border_size: pixel border on each side
    list interesting_tiles: for running only a specified tile list
    display_tiles: True, to display tiles, or list of tiles interesting enough to display.
    minimum_habitat: minimum average of habitat to skip the tile.
    string output_grad: file path for outputting the grad tif file.
    string output_repop: file path for outputting the repop tif file.
        For these last two, if None, then no file is generated.
    '''
    if display_tiles is False:
        display_tiles = []

    do_gradient = generate_gradient and output_grad_fn is not None
    habitat_geotiff = GeoTiff.from_file(habitat_fn)
    terrain_geotiff = GeoTiff.from_file(terrain_fn)
    def do_analysis(repop_file, grad_file):
        do_output = (repop_file is not None)
        if hab_tile is not None and ter_tile is not None:
            hab_reader = [hab_tile]
            ter_reader = [ter_tile]
        else:
            # Reads the files.
            # Iterates through the tiles.
            if single_tile:
                # We read the geotiffs as a single tile.
                hab_reader = [habitat_geotiff.get_all_as_tile()]
                ter_reader = [terrain_geotiff.get_all_as_tile()]
            else:
                # We create readers to iterate over the tiles.
                hab_reader = habitat_geotiff.get_reader(b=border_size, w=block_size, h=block_size)
                ter_reader = terrain_geotiff.get_reader(b=border_size, w=block_size, h=block_size)
        # We process each tile.
        for i, (hab_tile_iter, ter_tile_iter) in enumerate(zip(hab_reader, ter_reader)):
            raw_habitat = hab_tile_iter.m # Habitat tile
            raw_terrain = ter_tile_iter.m # Terrain tile
            # Deals with missing values in the habitat.
            habitat = np.maximum(raw_habitat, 0)
            if display_tiles is True or i in display_tiles:
                disp_fn(habitat, title="Raw habitat")
                disp_fn(raw_terrain, title="Raw terrain")
            # We skip the tile if too little habitat, or if we specify only a list of tiles
            # to be analyzed.
            skip_tile = ((interesting_tiles is not None and i not in interesting_tiles)
                         or
                         (np.mean(habitat) < minimum_habitat))
            if skip_tile:
                if do_output:
                    # These lines are here just to fix a bug into the production of the output geotiff,
                    # which does not set all to zero before the output is done.
                    repop_tile = Tile(ter_tile_iter.w, ter_tile_iter.h, ter_tile_iter.b, ter_tile_iter.c,
                                     ter_tile_iter.x, ter_tile_iter.y, np.zeros_like(habitat))
                    repop_file.set_tile(repop_tile)
                    if do_gradient:
                        grad_tile = Tile(ter_tile_iter.w, ter_tile_iter.h, ter_tile_iter.b, ter_tile_iter.c,
                                         ter_tile_iter.x, ter_tile_iter.y, np.zeros_like(habitat))
                        grad_file.set_tile(grad_tile)
                continue
            # We process the tile.
            # First, we translate the terrain to correct resistance
            terrain = dict_translate(raw_terrain, terr_to_transmission, default_val=0)
            if display_tiles is True or i in display_tiles:
                print("Terrain types", np.unique(raw_terrain))
                disp_fn(terrain, title="Terrain transmission")
            # Then, we processes the terrain and habitat tiles.
            pop, grad = analysis_fn(habitat, terrain)
            # Normalizes the tiles, to fit into the geotiff format.
            # The population is simply normalized with a max of 255. After all it is in [0, 1].
            # We need to use type float because clam is not implemented for all types.
            # print(isinstance(pop))
            if isinstance(pop, np.ndarray):
                # print('prev sum:', np.sum(pop), np.sum(pop)*255)
                # np.set_printoptions(threshold=2000)
                # print(pop[400:450,400:450])
                norm_pop = np.expand_dims(np.clip(pop * 255, 0, 255).astype(np.uint8), axis=0)
                norm_grad = np.expand_dims(np.clip(np.log10(1. + grad) * 20., 0, 255).astype(np.uint8), axis=0)
                # print(norm_pop.shape)
                # print('new sum:', np.sum(norm_pop.astype(int)))
                # print(norm_pop.shape, norm_grad.shape)
            else:
                norm_pop = torch.clamp(pop.type(torch.float) * 255, 0, 255).type(torch.uint8)
                norm_grad = torch.clamp(torch.log10(1. + grad.type(torch.float)) * 20., 0, 255).type(torch.uint8)

            # Displays the output if so asked.
            if display_tiles is True or i in display_tiles:
                disp_fn(norm_pop, title="Repopulation")
                disp_fn(norm_grad, title="Gradient")

            # Prepares the tiles for writing.
            if do_output:
                # Writes the tiles.
                repop_tile = Tile(ter_tile_iter.w, ter_tile_iter.h, ter_tile_iter.b, ter_tile_iter.c, ter_tile_iter.x, ter_tile_iter.y, norm_pop)
                repop_file.set_tile(repop_tile)
                if do_gradient:
                    grad_tile = Tile(ter_tile_iter.w, ter_tile_iter.h, ter_tile_iter.b, ter_tile_iter.c, ter_tile_iter.x, ter_tile_iter.y, norm_grad)
                    grad_file.set_tile(grad_tile)
            if report_progress:
                print(i, end=' ', flush=True)
        if report_progress:
           print()

    if output_repop_fn is not None:
        with habitat_geotiff.clone_shape(output_repop_fn) as repop_output:
            with habitat_geotiff.clone_shape(output_grad_fn) if do_gradient else nullcontext() as grad_output:
                do_analysis(repop_output, grad_output)
    else:
        do_analysis(None, None)


def compute_connectivity(
        habitat_fn=None,
        terrain_fn=None,
        connectivity_fn=None,
        flow_fn=None,
        permeability_dict=None,
        gap_crossing=2,
        num_gaps=10,
        num_simulations=400,
        seed_density=4,
        single_tile=False,
        tile_size=1000,
        tile_border=256,
        minimum_habitat=1e-4,
        deterministic=None
    ):
    """
    Function that computes the connectivity. This is the main function in the module.
    The outputs are encoded as follows:
    - For connectivity, the values from [0, 1] are rescaled to the range 0..255 and encoded
      as integers.
    - For flow, the values from [0, infty) are encoded in log-scale via 20 * log_10(1 + f)
      (so that the flow is expressed in dB, like sound intensity), and clipped to the 0..255 range.
    :param habitat_fn: name of habitat geotiff. This file must contain 0 = non habitat,
        and 1 = habitat.
    :param terrain_fn: name of terrain file.  This file contains terrain categories that are
        translated via permeability_dict.
    :param connectivity_fn: output file name for connectivity.
    :param flow_fn: output file name for flow.  If None, the flow is not computed, and the
        computation is faster.
    :param permeability_dict: Permeability dictionary.  Gives the permeability of each
        terrain type, translating from the terrain codes, to the permeability in [0, 1].
        If a terrain type is not found in the dictionary, it is assumed it has permeability 0.
    :param gap_crossing: size of gap crossing in pixels.
    :param num_gaps: number of gaps that can be crossed during dispersal.
    :param num_simulations: Number of simulations that are done.
    :param seed_density: density of seeds.  There are this many seeds for every square with edge of
        dispersal distance.
    :param single_tile: if True, instead of iterating over small tiles, tries to read the input as a
        single large tile.  This is faster, but might not fit into memory.
    :param tile_size: size of (square) tile in pixels.
    :param tile_border: size of tile border in pixels.
    :param minimum_habitat: if a tile has a fraction of habitat smaller than this, it is skipped.
        This saves time in countries where the habitat is only on a small portion.
    :param deterministic: seed, if desired. 
    """
    assert habitat_fn is not None and terrain_fn is not None
    assert connectivity_fn is not None
    assert permeability_dict is not None
<<<<<<< HEAD
    if deterministic:
        torch.manual_seed(deterministic)
=======
    if self.deterministic:
        torch.manual_seed(i)
>>>>>>> 35a0c3b2
    # Builds the analysis function.
    analysis_fn = analyze_tile_torch(
        seed_density=seed_density,
        produce_gradient=flow_fn is not None,
        total_spreads=num_gaps,
        num_simulations=num_simulations,
        hop_length=gap_crossing)
    # Applies it.
    analyze_geotiffs(
        habitat_fn, terrain_fn,
        permeability_dict,
        analysis_fn=analysis_fn,
        single_tile=single_tile,
        block_size=tile_size,
        border_size=tile_border,
        generate_gradient=flow_fn is not None,
        minimum_habitat=minimum_habitat,
        output_repop_fn=connectivity_fn,
        output_grad_fn=flow_fn,
    )<|MERGE_RESOLUTION|>--- conflicted
+++ resolved
@@ -287,7 +287,7 @@
         tile_size=1000,
         tile_border=256,
         minimum_habitat=1e-4,
-        deterministic=None
+        random_seed=None
     ):
     """
     Function that computes the connectivity. This is the main function in the module.
@@ -317,18 +317,13 @@
     :param tile_border: size of tile border in pixels.
     :param minimum_habitat: if a tile has a fraction of habitat smaller than this, it is skipped.
         This saves time in countries where the habitat is only on a small portion.
-    :param deterministic: seed, if desired. 
+    :param random_seed: random seed, if desired. 
     """
     assert habitat_fn is not None and terrain_fn is not None
     assert connectivity_fn is not None
     assert permeability_dict is not None
-<<<<<<< HEAD
-    if deterministic:
-        torch.manual_seed(deterministic)
-=======
-    if self.deterministic:
-        torch.manual_seed(i)
->>>>>>> 35a0c3b2
+    if random_seed:
+        torch.manual_seed(random_seed)
     # Builds the analysis function.
     analysis_fn = analyze_tile_torch(
         seed_density=seed_density,
