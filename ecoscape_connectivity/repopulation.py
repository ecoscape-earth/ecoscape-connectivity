# Standard imports
import numpy as np
import torch
from torch import nn
from contextlib import nullcontext

# Our imports
from scgt import GeoTiff, Tile
from .util import dict_translate


class StochasticRepopulateFast(nn.Module):
    """
    Important: THIS is the function to use in the repopulation experiments.
    This module models the repopulation of the habitat from a chosen percentage
    of the seed places.  The terrain and habitat are parameters, and the input is a
    similarly sized 0-1 (float) tensor of seed points."""

    def __init__(self, habitat, terrain, num_spreads=100, spread_size=1, min_transmission=0.9,
                 randomize_source=True, randomize_dest=False):
        """
        :param habitat: torch tensor (2-dim) representing the habitat.
        :param terrain: torch tensor (2-dim) representing the terrain.
        :param num_spreads: number of bird spreads to use
        :param spread_size: by how much (in pixels) birds spread
        :param min_transmission: min value used in randomizations.
        :param randomize_source: whether to randomize the source of the spread.
        :param randomize_dest: whether to randomize the destination of the spread.
        """
        super().__init__()
        self.habitat = habitat
        self.goodness = torch.nn.Parameter(torch.max(habitat, terrain), requires_grad=True)
        self.h, self.w = habitat.shape
        self.num_spreads = num_spreads
        self.spread_size = spread_size
        # Defines spread operator.
        self.min_transmission = min_transmission
        self.randomize_source = randomize_source
        self.randomize_dest = randomize_dest
        self.kernel_size = 1 + 2 * spread_size
        self.spreader = torch.nn.MaxPool2d(self.kernel_size, stride=1, padding=spread_size)


    def forward(self, seed):
        """
        seed: a 0-1 (float) tensor of seed points.
        """
        # First, we multiply the seed by the habitat, to confine the seeds to
        # where birds can live.
        x = seed * self.habitat
        if x.ndim < 3:
            # We put it into shape (1, w, h) because the pooling operator expects this.
            x = torch.unsqueeze(x, dim=0)
        # Now we must propagate n times.
        for i in range(self.num_spreads):
            # First, we randomly suppress some bird origin locations.
            xx = x
            if self.randomize_source:
                x = x * (self.min_transmission + (1. - self.min_transmission) * torch.rand_like(x))
            # Then, we propagate.
            if callable(self.spread_size):
                self.spreader = torch.nn.MaxPool2d(self.kernel_size, stride=1, padding=self.spread_size)
            x = self.spreader(x) * self.goodness
            # We randomize the destinations too.
            if self.randomize_dest:
                x *= (self.min_transmission + (1. - self.min_transmission) * torch.rand_like(x))
            # And finally we combine the results.
            x = torch.max(x, xx)
        x *= self.habitat
        if seed.ndim < 3:
            x = torch.squeeze(x, dim=0)
        return x

    def get_grad(self):
        return self.goodness.grad * self.goodness


###############################################################################
# Analyze geotiff and tile.

def analyze_tile_torch(
        device=None,
        analysis_class=StochasticRepopulateFast,
        seed_density=4.0,
        produce_gradient=False,
        batch_size=1,
        dispersal=20,
        num_simulations=100,
        gap_crossing=0):
    """This is the function that performs the analysis on a single tile.
    The input and output to this function are in cpu, but the computation occurs in
    the specified device.
    gap_crossing: maximum number of pixels a bird can jump. 0 means only contiguous pixels.
        If this is a callable, then we sample the gap crossing from the callable.
    dispersal: dispersal distance in pixels.
        As above, if this is an integer, we do this constanst number of spreads
        for all batches. Otherwise, If this is of the form of a function
        (probability distribution), we run the function (and sample the distribution)
        to get the dispersal distance.
    seed_density: Consider a square of edge 2 * hop_length * total_spreads.
        In that square, there will be seed_density seeds on average.
    str device: the device to be used, either cpu or cuda.
    analysis_class: class to be used for the analysis.  The signature is somewhat constrained
        (see code) but keeping it as a parameter enables at least a modicum of flexibility.
    produce_gradient: boolean, whether to produce a gradient as result or not.
    int batch_size: batch size for GPU calculations.
    int num_simulations: how many simulations to run.  Must be multiple of batch_size.
    """

    device = device or ('cuda' if torch.cuda.is_available() else 'cpu')

    # Computes the seed probability
    # seed_probability =  seed_density / ((2 * hop_length * total_spreads) ** 2)

    def f(habitat, terrain):
        _, w, h = habitat.shape
        # We may need to do multiple spreads if the batch size is smaller than the total spreads.
        assert num_simulations % batch_size == 0, "Simulations not multiples of batch"
        num_batches = num_simulations // batch_size
        tot_grad = torch.zeros((1, w, h), dtype=torch.float, device=device)
        tot_pop = torch.zeros((1, w, h), dtype=torch.float, device=device)
        hab = torch.tensor(habitat.astype(float), requires_grad=False, dtype=torch.float, device = device).view(w, h)
        ter = torch.tensor(terrain.astype(float), requires_grad=False, dtype=torch.float, device = device).view(w, h)
        # If the num_spreads and spread_size are constant, then we can use a fixed repopulator, which is more efficient.
        if not callable(gap_crossing) and not callable(dispersal):
            num_spreads = int(0.5 + dispersal / (gap_crossing + 1))
            repopulator = analysis_class(hab, ter, num_spreads=num_spreads, spread_size=gap_crossing + 1).to(device)
        for i in range(num_batches):
            # Decides on the total spread and hop length.
            spread_size_tmp = 1 + (gap_crossing() if callable(gap_crossing) else gap_crossing)
            dispersal_tmp = dispersal() if callable(dispersal) else dispersal
            num_spreads = int(0.5 + dispersal_tmp / spread_size_tmp)
            if callable(gap_crossing) or callable(dispersal):
                repopulator = analysis_class(hab, ter, num_spreads=num_spreads, spread_size=spread_size_tmp).to(device)
            # Creates the seeds.
            seed_probability =  seed_density / ((1 + 2 * dispersal_tmp) ** 2)
            seeds = torch.rand((batch_size, w, h), device=device) < seed_probability
            ## Sample the hop and spreads if necessary.
            # And passes them through the repopulation.
            pop = repopulator(seeds)
            # We need to take the mean over each batch.  This will tell us what is the
            # average repopulation.
            tot_pop += torch.mean(pop, 0)
            # This is the sum across all batches.  So, the gradient will be for the total
            # of the batch. This is why the gradient will need to be divided by the number
            # of simulations.
            if produce_gradient:
                q = torch.sum(pop)
                q.backward()
                tot_grad += repopulator.get_grad()
        # Normalizes by number of batches.
        avg_pop, avg_grad = tot_pop / num_batches, tot_grad / num_simulations
        return avg_pop.to("cpu"), avg_grad.to("cpu")
    if not produce_gradient:
        # We remove all memory/time requirements due to gradient computation.
        f = torch.no_grad()(f)
    return f



def analyze_geotiffs(habitat_fn, terrain_fn,
                     terr_to_transmission,
                     analysis_fn=None,
                     single_tile=False,
                     hab_tile=None, ter_tile=None,
                     block_size=128,
                     border_size=64,
                     generate_gradient=True,
                     interesting_tiles=None,
                     display_tiles=False,
                     disp_fn=None,
                     minimum_habitat=1e-4,
                     output_repop_fn=None,
                     output_grad_fn=None,
                     report_progress=False,
                     in_memory=False):
    '''
    Reads a geotiff (or better, a pair of habitat and terrain geotiffs),
    iterating over the tiles, analyzing it with a specified analysis function,
    and then writing the results back.

    str/GeoTiff habitat_fn: filename of habitat geotiff, or GeoTiff object from habitat geotiff
    str/GeoTiff terrain_fn: filename of terrain geotiff, or GeoTiff object from terrain geotiff
    dict terr_to_transmission: terrain to transmission mapping dictionary
    analysis_fn: function used for analysis.
    disp_fn: function used to display a tile for debugging purposes.
    Tile hab_tile, Tile ter_tile: If provided, runs on this particular tile, and
        disregards the other parameters.
    bool single_tile: if true, reads the entire geotiff as a single tile (no iteration).
    int block_size: dimensions of tile
    int border_size: pixel border on each side
    list interesting_tiles: for running only a specified tile list
    display_tiles: True, to display tiles, or list of tiles interesting enough to display.
    minimum_habitat: minimum average of habitat to skip the tile.
    string output_grad: file path for outputting the grad tif file.
    string output_repop: file path for outputting the repop tif file.
        For this and output_grad, if None, then no file is generated.
    bool in_memory: whether the connectivity and flow should be saved in memory only. If so, then
        the files are not saved to disk, so the open files for connectivity and flow are returned.
    '''
    if display_tiles is False:
        display_tiles = []

    do_gradient = generate_gradient and (output_grad_fn is not None if not in_memory else True)
    habitat_geotiff = GeoTiff.from_file(habitat_fn) if type(habitat_fn) == str else habitat_fn
    terrain_geotiff = GeoTiff.from_file(terrain_fn) if type(terrain_fn) == str else terrain_fn

    def do_analysis(repop_file, grad_file):
        do_output = (repop_file is not None)
        if hab_tile is not None and ter_tile is not None:
            hab_reader = [hab_tile]
            ter_reader = [ter_tile]
        else:
            # Reads the files.
            # Iterates through the tiles.
            if single_tile:
                # We read the geotiffs as a single tile.
                hab_reader = [habitat_geotiff.get_all_as_tile()]
                ter_reader = [terrain_geotiff.get_all_as_tile()]
            else:
                # We create readers to iterate over the tiles.
                hab_reader = habitat_geotiff.get_reader(b=border_size, w=block_size, h=block_size)
                ter_reader = terrain_geotiff.get_reader(b=border_size, w=block_size, h=block_size)
        # We process each tile.
        for i, (hab_tile_iter, ter_tile_iter) in enumerate(zip(hab_reader, ter_reader)):
            raw_habitat = hab_tile_iter.m # Habitat tile
            raw_terrain = ter_tile_iter.m # Terrain tile
            # Deals with missing values in the habitat.
            habitat = np.maximum(raw_habitat, 0)
            if display_tiles is True or i in display_tiles:
                disp_fn(habitat, title="Raw habitat")
                disp_fn(raw_terrain, title="Raw terrain")
            # We skip the tile if too little habitat, or if we specify only a list of tiles
            # to be analyzed.
            skip_tile = ((interesting_tiles is not None and i not in interesting_tiles)
                         or
                         (np.mean(habitat) < minimum_habitat))
            if skip_tile:
                if do_output:
                    # These lines are here just to fix a bug into the production of the output geotiff,
                    # which does not set all to zero before the output is done.
                    repop_tile = Tile(ter_tile_iter.w, ter_tile_iter.h, ter_tile_iter.b, ter_tile_iter.c,
                                     ter_tile_iter.x, ter_tile_iter.y, np.zeros_like(habitat))
                    repop_file.set_tile(repop_tile)
                    if do_gradient:
                        grad_tile = Tile(ter_tile_iter.w, ter_tile_iter.h, ter_tile_iter.b, ter_tile_iter.c,
                                         ter_tile_iter.x, ter_tile_iter.y, np.zeros_like(habitat))
                        grad_file.set_tile(grad_tile)
                continue
            # We process the tile.
            # First, we translate the terrain to correct resistance
            terrain = dict_translate(raw_terrain, terr_to_transmission, default_val=0)
            if display_tiles is True or i in display_tiles:
                print("Terrain types", np.unique(raw_terrain))
                disp_fn(terrain, title="Terrain transmission")
            # Then, we processes the terrain and habitat tiles.
            pop, grad = analysis_fn(habitat, terrain)
            # Normalizes the tiles, to fit into the geotiff format.
            # The population is simply normalized with a max of 255. After all it is in [0, 1].
            # We need to use type float because clam is not implemented for all types.
            # print(isinstance(pop))
            if isinstance(pop, np.ndarray):
                # print('prev sum:', np.sum(pop), np.sum(pop)*255)
                # np.set_printoptions(threshold=2000)
                # print(pop[400:450,400:450])
                norm_pop = np.expand_dims(np.clip(pop * 255, 0, 255).astype(np.uint8), axis=0)
                norm_grad = np.expand_dims(np.clip(np.log10(1. + grad) * 20., 0, 255).astype(np.uint8), axis=0)
                # print(norm_pop.shape)
                # print('new sum:', np.sum(norm_pop.astype(int)))
                # print(norm_pop.shape, norm_grad.shape)
            else:
                norm_pop = torch.clamp(pop.type(torch.float) * 255, 0, 255).type(torch.uint8)
                norm_grad = torch.clamp(torch.log10(1. + grad.type(torch.float)) * 20., 0, 255).type(torch.uint8)

            # Displays the output if so asked.
            if display_tiles is True or i in display_tiles:
                disp_fn(norm_pop, title="Repopulation")
                disp_fn(norm_grad, title="Gradient")

            # Prepares the tiles for writing.
            if do_output:
                # Writes the tiles.
                repop_tile = Tile(ter_tile_iter.w, ter_tile_iter.h, ter_tile_iter.b, ter_tile_iter.c, ter_tile_iter.x, ter_tile_iter.y, norm_pop)
                repop_file.set_tile(repop_tile)
                if do_gradient:
                    grad_tile = Tile(ter_tile_iter.w, ter_tile_iter.h, ter_tile_iter.b, ter_tile_iter.c, ter_tile_iter.x, ter_tile_iter.y, norm_grad)
                    grad_file.set_tile(grad_tile)
            if report_progress:
                print(i, end=' ', flush=True)
        if report_progress:
           print()

    if in_memory:
        # Produce the outputs in memory.
        repop_output = GeoTiff.create_memory_file(habitat_geotiff.profile)
        grad_output = GeoTiff.create_memory_file(habitat_geotiff.profile) if do_gradient else nullcontext()
        do_analysis(repop_output, grad_output)
        # These are open memory files. The caller should close them with scgt's GeoTiff.close_memory_file()
        # once they are not needed anymore.
        return repop_output, grad_output
    elif output_repop_fn is not None:
        # Produce the outputs on disk.
        with GeoTiff.copy_to_new_file(output_repop_fn, habitat_geotiff.profile) as repop_output:
            with GeoTiff.copy_to_new_file(output_grad_fn, habitat_geotiff.profile) if do_gradient else nullcontext() as grad_output:
                do_analysis(repop_output, grad_output)
    else:
        # Just run the analysis without outputs.
        do_analysis(None, None)
    
    return None, None


def compute_connectivity(
        habitat_fn=None,
        terrain_fn=None,
        connectivity_fn=None,
        flow_fn=None,
        permeability_dict=None,
        gap_crossing=0,
        dispersal=20,
        num_simulations=400,
        seed_density=4,
        single_tile=False,
        tile_size=1000,
        tile_border=256,
        minimum_habitat=1e-4,
        random_seed=None,
        in_memory=False,
        generate_flow_memory=False
    ):
    """
    Function that computes the connectivity. This is the main function in the module.
    The outputs are encoded as follows:
    - For connectivity, the values from [0, 1] are rescaled to the range 0..255 and encoded
      as integers.
    - For flow, the values from [0, infty) are encoded in log-scale via 20 * log_10(1 + f)
      (so that the flow is expressed in dB, like sound intensity), and clipped to the 0..255 range.
    :param habitat_fn: name of habitat geotiff, or GeoTiff object from habitat geotiff. This file must contain
        0 = non habitat, and 1 = habitat.
    :param terrain_fn: name of terrain geotiff, or GeoTiff object from terrain geotiff.  This file contains
        terrain categories that are translated via permeability_dict.
    :param connectivity_fn: output file name for connectivity.
    :param flow_fn: output file name for flow.  If None, the flow is not computed, and the
        computation is faster.
    :param permeability_dict: Permeability dictionary.  Gives the permeability of each
        terrain type, translating from the terrain codes, to the permeability in [0, 1].
        If a terrain type is not found in the dictionary, it is assumed it has permeability 0.
    :param gap_crossing: size of gap crossing in pixels. 0 means animals move via contiguous pixels.
    :param dispersal: dispersal distance in pixels.
    :param num_simulations: Number of simulations that are done.
    :param seed_density: density of seeds.  There are this many seeds for every square with edge of
        dispersal distance.
    :param single_tile: if True, instead of iterating over small tiles, tries to read the input as a
        single large tile.  This is faster, but might not fit into memory.
    :param tile_size: size of (square) tile in pixels.
    :param tile_border: size of tile border in pixels.
    :param minimum_habitat: if a tile has a fraction of habitat smaller than this, it is skipped.
        This saves time in countries where the habitat is only on a small portion.
<<<<<<< HEAD
    :param random_seed: random seed, if desired.
=======
    :param random_seed: random seed, if desired. 
    :param in_memory: whether the connectivity and flow should be saved in memory only.
        If so, then the files are not saved to disk. Because such files would be deleted on close,
        the open memory files will be returned as (repop_file, grad_file). Note that the parameters
        connectivity_fn and flow_fn are ignored if this is set to True, and at least connectivity
        will be returned. Flow is also generated only if generate_flow_memory is True.
    :param generate_flow_memory: whether the flow should be generated in memory. Only used if
        in_memory is True.
    :return: (None, None) if in_memory is False, (repop_file, grad_file) if in_memory is True.
>>>>>>> 209d09a1
    """
    assert habitat_fn is not None and terrain_fn is not None
    assert type(habitat_fn) == str or type(habitat_fn) == GeoTiff
    assert type(terrain_fn) == str or type(terrain_fn) == GeoTiff
    assert connectivity_fn is not None
    assert permeability_dict is not None
    if random_seed:
        torch.manual_seed(random_seed)
    # Builds the analysis function.
    analysis_fn = analyze_tile_torch(
        seed_density=seed_density,
<<<<<<< HEAD
        produce_gradient=flow_fn is not None,
        dispersal=dispersal,
=======
        produce_gradient=(flow_fn is not None if not in_memory else generate_flow_memory),
        total_spreads=num_gaps,
>>>>>>> 209d09a1
        num_simulations=num_simulations,
        gap_crossing=gap_crossing)
    # Applies it.
    return analyze_geotiffs(
        habitat_fn, terrain_fn,
        permeability_dict,
        analysis_fn=analysis_fn,
        single_tile=single_tile,
        block_size=tile_size,
        border_size=tile_border,
        generate_gradient=(flow_fn is not None if not in_memory else generate_flow_memory),
        minimum_habitat=minimum_habitat,
        output_repop_fn=connectivity_fn,
        output_grad_fn=flow_fn,
        in_memory=in_memory
    )<|MERGE_RESOLUTION|>--- conflicted
+++ resolved
@@ -356,9 +356,6 @@
     :param tile_border: size of tile border in pixels.
     :param minimum_habitat: if a tile has a fraction of habitat smaller than this, it is skipped.
         This saves time in countries where the habitat is only on a small portion.
-<<<<<<< HEAD
-    :param random_seed: random seed, if desired.
-=======
     :param random_seed: random seed, if desired. 
     :param in_memory: whether the connectivity and flow should be saved in memory only.
         If so, then the files are not saved to disk. Because such files would be deleted on close,
@@ -368,7 +365,6 @@
     :param generate_flow_memory: whether the flow should be generated in memory. Only used if
         in_memory is True.
     :return: (None, None) if in_memory is False, (repop_file, grad_file) if in_memory is True.
->>>>>>> 209d09a1
     """
     assert habitat_fn is not None and terrain_fn is not None
     assert type(habitat_fn) == str or type(habitat_fn) == GeoTiff
@@ -380,13 +376,8 @@
     # Builds the analysis function.
     analysis_fn = analyze_tile_torch(
         seed_density=seed_density,
-<<<<<<< HEAD
         produce_gradient=flow_fn is not None,
         dispersal=dispersal,
-=======
-        produce_gradient=(flow_fn is not None if not in_memory else generate_flow_memory),
-        total_spreads=num_gaps,
->>>>>>> 209d09a1
         num_simulations=num_simulations,
         gap_crossing=gap_crossing)
     # Applies it.
